--- conflicted
+++ resolved
@@ -9,7 +9,6 @@
 from django.db import models
 from django.core.exceptions import ImproperlyConfigured
 from django.contrib.auth.models import User
-from django.template.base import TemplateDoesNotExist
 
 class LanguageStoreNotAvailable(Exception):
     pass
@@ -18,7 +17,7 @@
                     from_email=settings.DEFAULT_FROM_EMAIL,
                     fail_silently=False):
     """
-        recipients can be either a list of emails of a list of users,
+        recipients can be either a list of emails or a list of users,
         if it is users the system will change to the language that the
         user has set as theyr mother toungue
     """
@@ -47,28 +46,6 @@
                 activate(language)
         else:
             email = recipient
-<<<<<<< HEAD
-            
-        current_site = Site.objects.get(id=settings.SITE_ID)
-        context["current_site"] = current_site
-        context["STATIC_URL"] = settings.STATIC_URL
-        
-        context = Context(context)
-        subject = render_to_string("%s/short.txt"%template_path, context)\
-                                    .replace('\n', '').replace('\r', '')
-        text = render_to_string("%s/email.txt"%template_path, context)
-        
-        body = None
-        body_template = None
-        html_path = "%s/email.html"%template_path
-        try:
-            body_template = get_template(html_path)
-        except TemplateDoesNotExist:
-            logging.info("Email sent without HTML, since %s not found"%html_path)
-        
-        msg = EmailMultiAlternatives(subject, text, from_email, [email])
-        if body_template:
-=======
 
         # populate per-recipient context
         context = Context(default_context)
@@ -84,7 +61,6 @@
 
         # try to attach the html variant
         try:
->>>>>>> ae7e6416
             body = render_to_string(html_path, context)
             if getattr(settings, "TEMPLATEDEMAILS_USE_PYNLINER", False):
                 import pynliner
